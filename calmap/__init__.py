"""
Calendar heatmaps from Pandas time series data.

Plot Pandas time series data sampled by day in a heatmap per calendar year,
similar to GitHub's contributions calendar.
"""


from __future__ import unicode_literals

import calendar

from matplotlib.colors import ColorConverter, ListedColormap
import matplotlib.pyplot as plt
import numpy as np
import pandas as pd
from distutils.version import StrictVersion

__version_info__ = ('0', '0', '7', 'dev')
__date__ = '14 Feb 2016'


__version__ = '.'.join(__version_info__)
__author__ = 'Martijn Vermaat'
__contact__ = 'martijn@vermaat.name'
__homepage__ = 'https://github.com/martijnvermaat/calmap'

_pandas_18 = StrictVersion(pd.__version__) >= StrictVersion('0.18')


def yearplot(data, year=None, how='sum', vmin=None, vmax=None, cmap='Reds',
             fillcolor='whitesmoke', linewidth=1, linecolor=None,
             daylabels=calendar.day_abbr[:], dayticks=True,
<<<<<<< HEAD
             monthlabels=calendar.month_abbr[1:], monthticks=True,
             monthseparator=False, separatorwidth=3, separatorcolor='black',
             ax=None, **kwargs):
=======
             monthlabels=calendar.month_abbr[1:], monthticks=True, ax=None,
             monthseparator=False, separatorwidth=3, separatorcolor='black',
             **kwargs):
>>>>>>> 08616e7e
    """
    Plot one year from a timeseries as a calendar heatmap.

    Parameters
    ----------
    data : Series
        Data for the plot. Must be indexed by a DatetimeIndex.
    year : integer
        Only data indexed by this year will be plotted. If `None`, the first
        year for which there is data will be plotted.
    how : string
        Method for resampling data by day. If `None`, assume data is already
        sampled by day and don't resample. Otherwise, this is passed to Pandas
        `Series.resample`.
    vmin, vmax : floats
        Values to anchor the colormap. If `None`, min and max are used after
        resampling data by day.
    cmap : matplotlib colormap name or object
        The mapping from data values to color space.
    fillcolor : matplotlib color
        Color to use for days without data.
    linewidth : float
        Width of the lines that will divide each day.
    linecolor : color
        Color of the lines that will divide each day. If `None`, the axes
        background color is used, or 'white' if it is transparent.
    daylabels : list
        Strings to use as labels for days, must be of length 7.
    dayticks : list or int or bool
        If `True`, label all days. If `False`, don't label days. If a list,
        only label days with these indices. If an integer, label every n day.
    monthlabels : list
        Strings to use as labels for months, must be of length 12.
    monthticks : list or int or bool
        If `True`, label all months. If `False`, don't label months. If a
        list, only label months with these indices. If an integer, label every
        n month.
    monthseparator : bool
<<<<<<< HEAD
        If `True`, adds line between months
    separatorwidth : float
        Width of the month separators
    separatorcolor : string
        Color of the month separators
=======
        If `True`, adds line between months.
    separatorwidth : float
        Width of the month separators.
    separatorcolor : string
        Color of the month separators.
>>>>>>> 08616e7e
    ax : matplotlib Axes
        Axes in which to draw the plot, otherwise use the currently-active
        Axes.
    kwargs : other keyword arguments
        All other keyword arguments are passed to matplotlib `ax.pcolormesh`.

    Returns
    -------
    ax : matplotlib Axes
        Axes object with the calendar heatmap.

    Examples
    --------

    By default, `yearplot` plots the first year and sums the values per day:

    .. plot::
        :context: close-figs

        calmap.yearplot(events)

    We can choose which year is plotted with the `year` keyword argment:

    .. plot::
        :context: close-figs

        calmap.yearplot(events, year=2015)

    The appearance can be changed by using another colormap. Here we also use
    a darker fill color for days without data and remove the lines:

    .. plot::
        :context: close-figs

        calmap.yearplot(events, cmap='YlGn', fillcolor='grey',
                        linewidth=0)

    The axis tick labels can look a bit crowded. We can ask to draw only every
    nth label, or explicitely supply the label indices. The labels themselves
    can also be customized:

    .. plot::
        :context: close-figs

        calmap.yearplot(events, monthticks=3, daylabels='MTWTFSS',
                        dayticks=[0, 2, 4, 6])

    """
    if year is None:
        year = data.index.sort_values()[0].year

    if how is None:
        # Assume already sampled by day.
        by_day = data
    else:
        # Sample by day.
        if _pandas_18:
            by_day = data.resample('D').agg(how)
        else:
            by_day = data.resample('D', how=how)

    # Min and max per day.
    if vmin is None:
        vmin = by_day.min()
    if vmax is None:
        vmax = by_day.max()

    if ax is None:
        ax = plt.gca()

    if linecolor is None:
        # Unfortunately, linecolor cannot be transparent, as it is drawn on
        # top of the heatmap cells. Therefore it is only possible to mimic
        # transparent lines by setting them to the axes background color. This
        # of course won't work when the axes itself has a transparent
        # background so in that case we default to white which will usually be
        # the figure or canvas background color.
        linecolor = ax.get_axis_bgcolor()
        if ColorConverter().to_rgba(linecolor)[-1] == 0:
            linecolor = 'white'

    # Filter on year.
    by_day = by_day[str(year)]

    # Add missing days.
    by_day = by_day.reindex(
        pd.date_range(start=str(year), end=str(year + 1), freq='D')[:-1])

    # Create data frame we can pivot later.
    by_day = pd.DataFrame({'data': by_day,
                           'fill': 1,
                           'day': by_day.index.dayofweek,
                           'week': by_day.index.week,
                           'month': by_day.index.month})

    # There may be some days assigned to previous year's last week or
    # next year's first week. We create new week numbers for them so
    # the ordering stays intact and week/day pairs unique.
    by_day.loc[(by_day.index.month == 1) & (by_day.week > 50), 'week'] = 0
    by_day.loc[(by_day.index.month == 12) & (by_day.week < 10), 'week'] \
        = by_day.week.max() + 1

    # Pivot data on day and week and mask NaN days.
    plot_data = by_day.pivot('day', 'week', 'data').values[::-1]
    plot_data = np.ma.masked_where(np.isnan(plot_data), plot_data)

    # Do the same for all days of the year, not just those we have data for.
    fill_data = by_day.pivot('day', 'week', 'fill').values[::-1]
    fill_data = np.ma.masked_where(np.isnan(fill_data), fill_data)

    # Draw heatmap for all days of the year with fill color.
    ax.pcolormesh(fill_data, vmin=0, vmax=1, cmap=ListedColormap([fillcolor]))

    # Draw heatmap.
    kwargs['linewidth'] = linewidth
    kwargs['edgecolors'] = linecolor
    ax.pcolormesh(plot_data, vmin=vmin, vmax=vmax, cmap=cmap, **kwargs)

    # Limit heatmap to our data. Add a little room for the outside lines (purely esthetic)
    ax.set(xlim=(-0.3, plot_data.shape[1] + 0.3), ylim=(-0.3, plot_data.shape[0] + 0.3))

    # Draw lines at the start of each month
    if monthseparator:
        linekwargs = {'c': separatorcolor, 'lw': separatorwidth, 'ls': '-'}
        for key, fd in by_day.groupby('month').first().iterrows():
            x = [fd.week - 1, fd.week - 1, fd.week, fd.week]
            y = [0, 7 - fd.day, 7 - fd.day, 7]
            ax.plot(x, y, **linekwargs)
        last = by_day.iloc[-1]
        # Draw line at the end of December
        ax.plot([last.week - 1, last.week - 1, last.week, last.week],
                [0, 6 - last.day, 6 - last.day, 7], **linekwargs)
        # Draw upper and lower part of the box
        ax.plot([1, by_day.week.max()], [7, 7], **linekwargs)
        ax.plot([0, by_day.week.max() - 1], [0, 0], **linekwargs)

    # Square cells.
    ax.set_aspect('equal')

    # Remove spines and ticks.
    for side in ('top', 'right', 'left', 'bottom'):
        ax.spines[side].set_visible(False)
    ax.xaxis.set_tick_params(which='both', length=0)
    ax.yaxis.set_tick_params(which='both', length=0)

    # Get indices for monthlabels.
    if monthticks is True:
        monthticks = range(len(monthlabels))
    elif monthticks is False:
        monthticks = []
    elif isinstance(monthticks, int):
        monthticks = range(len(monthlabels))[monthticks // 2::monthticks]

    # Get indices for daylabels.
    if dayticks is True:
        dayticks = range(len(daylabels))
    elif dayticks is False:
        dayticks = []
    elif isinstance(dayticks, int):
        dayticks = range(len(daylabels))[dayticks // 2::dayticks]

    ax.set_xlabel('')
    ax.set_xticks(by_day.groupby('month')['week'].mean().values - 0.5)
    ax.set_xticklabels([monthlabels[i] for i in monthticks], ha='center')

    ax.set_ylabel('')
    ax.yaxis.set_ticks_position('right')
    ax.set_yticks([6 - i + 0.5 for i in dayticks])
    ax.set_yticklabels([daylabels[i] for i in dayticks], rotation='horizontal',
                       va='center')

    return ax


def calendarplot(data, how='sum', yearlabels=True, yearascending=True, yearlabel_kws=None,
                 subplot_kws=None, gridspec_kws=None, fig_kws=None, **kwargs):
    """
    Plot a timeseries as a calendar heatmap.

    Parameters
    ----------
    data : Series
        Data for the plot. Must be indexed by a DatetimeIndex.
    how : string
        Method for resampling data by day. If `None`, assume data is already
        sampled by day and don't resample. Otherwise, this is passed to Pandas
        `Series.resample`.
    yearlabels : bool
       Whether or not to draw the year for each subplot.
    yearascending : bool
       Sort the calendar in ascending or descending order.
    yearlabel_kws : dict
       Keyword arguments passed to the matplotlib `set_ylabel` call which is
       used to draw the year for each subplot.
    subplot_kws : dict
        Keyword arguments passed to the matplotlib `add_subplot` call used to
        create each subplot.
    gridspec_kws : dict
        Keyword arguments passed to the matplotlib `GridSpec` constructor used
        to create the grid the subplots are placed on.
    fig_kws : dict
        Keyword arguments passed to the matplotlib `figure` call.
    kwargs : other keyword arguments
        All other keyword arguments are passed to `yearplot`.

    Returns
    -------
    fig, axes : matplotlib Figure and Axes
        Tuple where `fig` is the matplotlib Figure object `axes` is an array
        of matplotlib Axes objects with the calendar heatmaps, one per year.

    Examples
    --------

    With `calendarplot` we can plot several years in one figure:

    .. plot::
        :context: close-figs

        calmap.calendarplot(events)

    """
    yearlabel_kws = yearlabel_kws or {}
    subplot_kws = subplot_kws or {}
    gridspec_kws = gridspec_kws or {}
    fig_kws = fig_kws or {}

    years = np.unique(data.index.year)
    if not yearascending:
        years = years[::-1]

    fig, axes = plt.subplots(nrows=len(years), ncols=1, squeeze=False,
                             subplot_kw=subplot_kws,
                             gridspec_kw=gridspec_kws, **fig_kws)
    axes = axes.T[0]

    # We explicitely resample by day only once. This is an optimization.
    if how is None:
        by_day = data
    else:
        if _pandas_18:
            by_day = data.resample('D').agg(how)
        else:
            by_day = data.resample('D', how=how)

    ylabel_kws = dict(
        fontsize=32,
        color=kwargs.get('fillcolor', 'whitesmoke'),
        fontweight='bold',
        fontname='Arial',
        ha='center')
    ylabel_kws.update(yearlabel_kws)

    max_weeks = 0

    for year, ax in zip(years, axes):
        yearplot(by_day, year=year, how=None, ax=ax, **kwargs)
        max_weeks = max(max_weeks, ax.get_xlim()[1])

        if yearlabels:
            ax.set_ylabel(str(year), **ylabel_kws)

    # In a leap year it might happen that we have 54 weeks (e.g., 2012).
    # Here we make sure the width is consistent over all years.
    for ax in axes:
        ax.set_xlim(0, max_weeks)

    # Make the axes look good.
    plt.tight_layout()

    return fig, axes<|MERGE_RESOLUTION|>--- conflicted
+++ resolved
@@ -31,15 +31,9 @@
 def yearplot(data, year=None, how='sum', vmin=None, vmax=None, cmap='Reds',
              fillcolor='whitesmoke', linewidth=1, linecolor=None,
              daylabels=calendar.day_abbr[:], dayticks=True,
-<<<<<<< HEAD
              monthlabels=calendar.month_abbr[1:], monthticks=True,
              monthseparator=False, separatorwidth=3, separatorcolor='black',
              ax=None, **kwargs):
-=======
-             monthlabels=calendar.month_abbr[1:], monthticks=True, ax=None,
-             monthseparator=False, separatorwidth=3, separatorcolor='black',
-             **kwargs):
->>>>>>> 08616e7e
     """
     Plot one year from a timeseries as a calendar heatmap.
 
@@ -78,19 +72,11 @@
         list, only label months with these indices. If an integer, label every
         n month.
     monthseparator : bool
-<<<<<<< HEAD
-        If `True`, adds line between months
-    separatorwidth : float
-        Width of the month separators
-    separatorcolor : string
-        Color of the month separators
-=======
         If `True`, adds line between months.
     separatorwidth : float
         Width of the month separators.
     separatorcolor : string
         Color of the month separators.
->>>>>>> 08616e7e
     ax : matplotlib Axes
         Axes in which to draw the plot, otherwise use the currently-active
         Axes.
